"""
配置管理Web界面启动文件
提供Web配置界面功能，包括:
- 初始化Python路径
- 禁用字节码缓存
- 清理缓存文件
- 启动Web服务器
- 动态修改配置
"""

import os
import sys
import json
import logging
<<<<<<< HEAD
=======
from flask import Flask, render_template, jsonify, request, send_from_directory, redirect, url_for
>>>>>>> ac959fc4
import importlib
from typing import Dict, Any, List
<<<<<<< HEAD
from flask import Flask, render_template, request, jsonify, send_from_directory
from werkzeug.utils import secure_filename
from colorama import init, Fore, Style
=======
import psutil
import subprocess
import threading
from src.autoupdate.updater import Updater
import requests
import time
from queue import Queue
import datetime
from logging.config import dictConfig

# 配置日志
dictConfig({
    'version': 1,
    'formatters': {
        'default': {
            'format': '[%(asctime)s] %(levelname)s: %(message)s',
            'datefmt': '%Y-%m-%d %H:%M:%S'
        }
    },
    'handlers': {
        'console': {
            'class': 'logging.StreamHandler',
            'formatter': 'default',
            'level': 'INFO'
        }
    },
    'root': {
        'level': 'INFO',
        'handlers': ['console']
    },
    'loggers': {
        'werkzeug': {
            'level': 'ERROR',  # 将 Werkzeug 的日志级别设置为 ERROR
            'handlers': ['console'],
            'propagate': False
        }
    }
})
>>>>>>> ac959fc4

# 获取项目根目录
ROOT_DIR = os.path.dirname(os.path.abspath(__file__))

# 将src目录添加到Python路径
src_path = os.path.join(ROOT_DIR, 'src')
if src_path not in sys.path:
    sys.path.insert(0, src_path)
from utils.cleanup import cleanup_pycache

# 初始化Flask应用
app = Flask(__name__, 
    template_folder=os.path.join(ROOT_DIR, 'src/webui/templates'),
    static_folder=os.path.join(ROOT_DIR, 'src/webui/static')
)

# 配置上传文件夹
app.config['UPLOAD_FOLDER'] = os.path.join(ROOT_DIR, 'src/webui/static/backgrounds')
os.makedirs(app.config['UPLOAD_FOLDER'], exist_ok=True)

<<<<<<< HEAD
# 配置日志
logging.basicConfig(level=logging.DEBUG)
logger = logging.getLogger(__name__)

# 初始化colorama
init()
=======
# 添加全局变量存储日志
bot_logs = Queue(maxsize=1000)  # 限制最大日志数量
bot_process = None
bot_start_time = None
>>>>>>> ac959fc4

def print_status(message: str, status: str = "info", emoji: str = ""):
    """打印状态信息"""
    colors = {
        "success": Fore.GREEN,
        "info": Fore.BLUE,
        "warning": Fore.YELLOW,
        "error": Fore.RED
    }
    color = colors.get(status, Fore.WHITE)
    print(f"{color}{emoji} {message}{Style.RESET_ALL}")


def get_available_avatars() -> List[str]:
    """获取可用的人设目录列表"""
    avatar_base_dir = os.path.join(ROOT_DIR, "data/avatars")
    if not os.path.exists(avatar_base_dir):
        return []
    
    # 获取所有包含 avatar.md 和 emojis 目录的有效人设目录
    avatars = []
    for item in os.listdir(avatar_base_dir):
        avatar_dir = os.path.join(avatar_base_dir, item)
        if os.path.isdir(avatar_dir):
            if os.path.exists(os.path.join(avatar_dir, "avatar.md")) and \
               os.path.exists(os.path.join(avatar_dir, "emojis")):
                avatars.append(f"data/avatars/{item}")
    
    return avatars

def parse_config_groups() -> Dict[str, Dict[str, Any]]:
    """解析配置文件，将配置项按组分类"""
    from src.config import config

    config_groups = {
        "基础配置": {},
        "图像识别API配置": {},
        "图像生成配置": {},
        "时间配置": {},
        "语音配置": {},
        "天气配置": {},
        "Prompt配置": {},
    }

    # 基础配置
    config_groups["基础配置"].update(
        {
            "LISTEN_LIST": {
                "value": config.user.listen_list if isinstance(config.user.listen_list, list) else [],
                "type": "array",
                "description": "用户列表(请配置要和bot说话的账号的昵称或者群名，不要写备注！)",
            },
            "MODEL": {"value": config.llm.model, "description": "AI模型选择"},
            "DEEPSEEK_BASE_URL": {
                "value": config.llm.base_url,
                "description": "硅基流动API注册地址",
            },
            "DEEPSEEK_API_KEY": {
                "value": config.llm.api_key,
                "description": "DeepSeek API密钥",
            },
            "MAX_TOKEN": {
                "value": config.llm.max_tokens,
                "description": "回复最大token数",
            },
            "TEMPERATURE": {
                "value": config.llm.temperature,
                "type": "number",
                "description": "温度参数",
                "min": 0.8,
                "max": 1.6
            },
        }
    )

    # 图像识别API配置
    config_groups["图像识别API配置"].update(
        {
            "MOONSHOT_API_KEY": {
                "value": config.media.image_recognition.api_key,
                "description": "Moonshot API密钥（用于图片和表情包识别）",
            },
            "MOONSHOT_BASE_URL": {
                "value": config.media.image_recognition.base_url,
                "description": "Moonshot API基础URL",
            },
            "MOONSHOT_TEMPERATURE": {
                "value": config.media.image_recognition.temperature,
                "description": "Moonshot温度参数",
            },
        }
    )

    # 图像生成配置
    config_groups["图像生成配置"].update(
        {
            "IMAGE_MODEL": {
                "value": config.media.image_generation.model,
                "description": "图像生成模型",
            },
            "TEMP_IMAGE_DIR": {
                "value": config.media.image_generation.temp_dir,
                "description": "临时图片目录",
            },
        }
    )

    # 时间配置
    config_groups["时间配置"].update(
        {
            "AUTO_MESSAGE": {
                "value": config.behavior.auto_message.content,
                "description": "自动消息内容",
            },
            "MIN_COUNTDOWN_HOURS": {
                "value": config.behavior.auto_message.countdown.min_hours,
                "description": "最小倒计时时间（小时）",
            },
            "MAX_COUNTDOWN_HOURS": {
                "value": config.behavior.auto_message.countdown.max_hours,
                "description": "最大倒计时时间（小时）",
            },
            "QUIET_TIME_START": {
                "value": config.behavior.quiet_time.start,
                "description": "安静时间开始",
            },
            "QUIET_TIME_END": {
                "value": config.behavior.quiet_time.end,
                "description": "安静时间结束",
            },
        }
    )

    # 语音配置
    config_groups["语音配置"].update(
        {
            "TTS_API_URL": {
                "value": config.media.text_to_speech.tts_api_url,
                "description": "语音服务API地址",
            },
            "VOICE_DIR": {
                "value": config.media.text_to_speech.voice_dir,
                "description": "语音文件目录",
            },
        }
    )

    # 天气配置
    config_groups["天气配置"].update(
        {
            "WEATHER_API_KEY": {
                "value": config.media.weather.api_key,
                "description": "和风天气 API密钥",
                "type": "weather_api",
            },
            "WEATHER_BASE_URL": {
                "value": config.media.weather.base_url,
                "description": "和风天气 API基础URL",
                "type": "select",
                "options": [
                    {
                        "value": "https://devapi.qweather.com/v7/weather/24h",
                        "label": "免费版 (24h天气)"
                    },
                    {
                        "value": "https://api.qweather.com/v7/weather/24h",
                        "label": "付费版 (24h天气)"
                    }
                ]
            },
            "WEATHER_CITY_LIST": {
                "value": config.media.weather.city_list,
                "description": "要监听的城市列表",
                "type": "city_list"
            }
        }
    )

    # Prompt配置
    available_avatars = get_available_avatars()
    config_groups["Prompt配置"].update(
        {
            "MAX_GROUPS": {
                "value": config.behavior.context.max_groups,
                "description": "最大的上下文轮数",
            },
            "AVATAR_DIR": {
                "value": config.behavior.context.avatar_dir,
                "description": "人设目录（自动包含 avatar.md 和 emojis 目录）",
                "options": available_avatars,
                "type": "select"
            }
        }
    )

    return config_groups


def save_config(new_config: Dict[str, Any]) -> bool:
    """保存新的配置到文件"""
    try:
        from src.config import config
        from src.config import (
            UserSettings,
            CountdownSettings,
            AutoMessageSettings,
            QuietTimeSettings,
            ContextSettings,
            BehaviorSettings,
            WeatherSettings,
            MediaSettings,
            ImageRecognitionSettings,
            ImageGenerationSettings,
            TextToSpeechSettings
        )

        # 处理用户列表
        listen_list = new_config.get("LISTEN_LIST", [])
        if isinstance(listen_list, str):
            # 如果是字符串，尝试转换为列表
            if listen_list:
                listen_list = [x.strip() for x in listen_list.split(',') if x.strip()]
            else:
                listen_list = []
        elif isinstance(listen_list, list):
            # 过滤掉空字符串
            listen_list = [x.strip() for x in listen_list if x.strip()]
        else:
            listen_list = []

        logger.debug(f"处理后的用户列表: {listen_list}")

        # 构建倒计时设置
        countdown_settings = CountdownSettings(
            min_hours=float(new_config.get("MIN_COUNTDOWN_HOURS", 1.2)),
            max_hours=float(new_config.get("MAX_COUNTDOWN_HOURS", 3.0))
        )

        # 构建自动消息设置
        auto_message_settings = AutoMessageSettings(
            content=new_config.get("AUTO_MESSAGE", ""),
            countdown=countdown_settings
        )

        # 构建行为设置
        behavior_settings = BehaviorSettings(
            auto_message=auto_message_settings,
            quiet_time=QuietTimeSettings(
                start=new_config.get("QUIET_TIME_START", "22:00"),
                end=new_config.get("QUIET_TIME_END", "08:00")
            ),
            context=ContextSettings(
                max_groups=int(new_config.get("MAX_GROUPS", 15)),
                avatar_dir=new_config.get("AVATAR_DIR", "data/avatars/ATRI")
            )
        )

        # 构建天气设置
        weather_settings = WeatherSettings(
            api_key=new_config.get("WEATHER_API_KEY", ""),
            base_url=new_config.get("WEATHER_BASE_URL", ""),
            city_list=new_config.get("WEATHER_CITY_LIST", "").split(",") if new_config.get("WEATHER_CITY_LIST") else []
        )

        # 构建媒体设置
        media_settings = MediaSettings(
            image_recognition=ImageRecognitionSettings(
                api_key=new_config.get("MOONSHOT_API_KEY", ""),
                base_url=new_config.get("MOONSHOT_BASE_URL", ""),
                temperature=float(new_config.get("MOONSHOT_TEMPERATURE", 0.8))
            ),
            image_generation=ImageGenerationSettings(
                model=new_config.get("IMAGE_MODEL", ""),
                temp_dir=new_config.get("TEMP_IMAGE_DIR", "")
            ),
            text_to_speech=TextToSpeechSettings(
                tts_api_url=new_config.get("TTS_API_URL", ""),
                voice_dir=new_config.get("VOICE_DIR", "")
            ),
            weather=weather_settings
        )

        # 构建配置数据
        config_data = {
            "categories": {
                "user_settings": {
                    "title": "用户设置",
                    "settings": {
                        "listen_list": {
                            "value": listen_list,
                            "type": "array",
                            "description": "要监听的用户列表"
                        }
                    }
                },
                "llm_settings": {
                    "title": "大语言模型配置",
                    "settings": {
                        "api_key": {
                            "value": new_config.get("DEEPSEEK_API_KEY", ""),
                            "type": "string",
                            "description": "DeepSeek API密钥",
                            "is_secret": True,
                        },
                        "base_url": {
                            "value": new_config.get("DEEPSEEK_BASE_URL", ""),
                            "type": "string",
                            "description": "DeepSeek API基础URL",
                        },
                        "model": {
                            "value": new_config.get("MODEL", ""),
                            "type": "string",
                            "description": "使用的AI模型名称",
                            "options": [
                                "deepseek-ai/DeepSeek-V3",
                                "Pro/deepseek-ai/DeepSeek-V3",
                                "Pro/deepseek-ai/DeepSeek-R1",
                            ],
                        },
                        "max_tokens": {
                            "value": new_config.get("MAX_TOKEN", 2000),
                            "type": "number",
                            "description": "回复最大token数量",
                        },
                        "temperature": {
                            "value": new_config.get("TEMPERATURE", 1.1),
                            "type": "number",
                            "description": "AI回复的温度值",
                            "min": 0,
                            "max": 2,
                        },
                    },
                },
                "media_settings": {
                    "title": "媒体设置",
                    "settings": {
                        "image_recognition": {
                            "api_key": {
                                "value": media_settings.image_recognition.api_key,
                                "type": "string",
                                "description": "Moonshot AI API密钥（用于图片和表情包识别）",
                                "is_secret": True,
                            },
                            "base_url": {
                                "value": media_settings.image_recognition.base_url,
                                "type": "string",
                                "description": "Moonshot API基础URL",
                            },
                            "temperature": {
                                "value": media_settings.image_recognition.temperature,
                                "type": "number",
                                "description": "Moonshot AI的温度值",
                                "min": 0,
                                "max": 2,
                            },
                        },
                        "image_generation": {
                            "model": {
                                "value": media_settings.image_generation.model,
                                "type": "string",
                                "description": "图像生成模型",
                            },
                            "temp_dir": {
                                "value": media_settings.image_generation.temp_dir,
                                "type": "string",
                                "description": "临时图片存储目录",
                            },
                        },
                        "text_to_speech": {
                            "tts_api_url": {
                                "value": media_settings.text_to_speech.tts_api_url,
                                "type": "string",
                                "description": "TTS服务API地址",
                            },
                            "voice_dir": {
                                "value": media_settings.text_to_speech.voice_dir,
                                "type": "string",
                                "description": "语音文件存储目录",
                            },
                        },
                        "weather": {
                            "api_key": {
                                "value": weather_settings.api_key,
                                "type": "string",
                                "description": "和风天气 API密钥",
                                "is_secret": True,
                            },
                            "base_url": {
                                "value": weather_settings.base_url,
                                "type": "string",
                                "description": "和风天气 API基础URL",
                            },
                            "city_list": {
                                "value": weather_settings.city_list,
                                "type": "city_list",
                                "description": "要监听的城市列表"
                            }
                        }
                    },
                },
                "behavior_settings": {
                    "title": "行为设置",
                    "settings": {
                        "auto_message": {
                            "content": {
                                "value": behavior_settings.auto_message.content,
                                "type": "string",
                                "description": "自动消息内容",
                            },
                            "countdown": {
                                "min_hours": {
                                    "value": behavior_settings.auto_message.countdown.min_hours,
                                    "type": "number",
                                    "description": "最小倒计时时间（小时）",
                                },
                                "max_hours": {
                                    "value": behavior_settings.auto_message.countdown.max_hours,
                                    "type": "number",
                                    "description": "最大倒计时时间（小时）",
                                },
                            },
                        },
                        "quiet_time": {
                            "start": {
                                "value": behavior_settings.quiet_time.start,
                                "type": "string",
                                "description": "安静时间开始",
                            },
                            "end": {
                                "value": behavior_settings.quiet_time.end,
                                "type": "string",
                                "description": "安静时间结束",
                            },
                        },
                        "context": {
                            "max_groups": {
                                "value": behavior_settings.context.max_groups,
                                "type": "number",
                                "description": "最大上下文轮数",
                            },
                            "avatar_dir": {
                                "value": behavior_settings.context.avatar_dir,
                                "type": "string",
                                "description": "人设目录（自动包含 avatar.md 和 emojis 目录）",
                            },
                        },
                    },
                },
            }
        }

        # 添加调试日志
        logger.debug(f"最终的配置数据: {json.dumps(config_data, indent=2, ensure_ascii=False)}")

        # 保存配置
        success = config.save_config(config_data)
        if not success:
            logger.error("保存配置失败")
            return False

        # 重新加载配置
        importlib.reload(sys.modules["src.config"])
        return True

    except Exception as e:
        logger.error(f"保存配置失败: {str(e)}")
        logger.exception(e)
        return False


@app.route('/')
def index():
    """重定向到控制台"""
    return redirect(url_for('dashboard'))

@app.route('/save', methods=['POST'])
def save():
    """保存配置"""
    try:
        new_config = request.json
        # 添加调试日志
        logger.debug(f"接收到的配置数据: {new_config}")
        logger.debug(f"MIN_COUNTDOWN_HOURS type: {type(new_config.get('MIN_COUNTDOWN_HOURS'))}")
        logger.debug(f"MIN_COUNTDOWN_HOURS value: {new_config.get('MIN_COUNTDOWN_HOURS')}")

        if save_config(new_config):
            return jsonify({"status": "success", "message": "配置已保存"})
        return jsonify({"status": "error", "message": "保存失败"})
    except Exception as e:
        logger.error(f"保存失败: {str(e)}")
        return jsonify({"status": "error", "message": f"保存失败: {str(e)}"})

# 添加上传处理路由
@app.route('/upload_background', methods=['POST'])
def upload_background():
    if 'background' not in request.files:
        return jsonify({"status": "error", "message": "没有选择文件"})

    file = request.files['background']
    if file.filename == '':
        return jsonify({"status": "error", "message": "没有选择文件"})

    if file:
        filename = secure_filename(file.filename)
        # 清理旧的背景图片
        for old_file in os.listdir(app.config['UPLOAD_FOLDER']):
            os.remove(os.path.join(app.config['UPLOAD_FOLDER'], old_file))
        # 保存新图片
        file.save(os.path.join(app.config['UPLOAD_FOLDER'], filename))
        return jsonify({
            "status": "success",
            "message": "背景图片已更新",
            "path": f"/background_image/{filename}"
        })

# 添加背景图片目录的路由
@app.route('/background_image/<filename>')
def background_image(filename):
    return send_from_directory(app.config['UPLOAD_FOLDER'], filename)

# 添加获取背景图片路由
@app.route('/get_background')
def get_background():
    """获取当前背景图片"""
    try:
        # 获取背景图片目录中的第一个文件
        files = os.listdir(app.config['UPLOAD_FOLDER'])
        if files:
            # 返回找到的第一个图片
            return jsonify({
                "status": "success",
                "path": f"/background_image/{files[0]}"
            })
        return jsonify({
            "status": "success",
            "path": None
        })
    except Exception as e:
        return jsonify({
            "status": "error",
            "message": str(e)
        })

# 添加新的路由
@app.route('/dashboard')
def dashboard():
    """渲染控制台页面"""
    return render_template('dashboard.html', active_page='dashboard')

@app.route('/system_info')
def system_info():
    """获取系统信息"""
    try:
        # 创建静态变量存储上次的值
        if not hasattr(system_info, 'last_bytes'):
            system_info.last_bytes = {
                'sent': 0,
                'recv': 0,
                'time': time.time()
            }

        cpu_percent = psutil.cpu_percent()
        memory = psutil.virtual_memory()
        disk = psutil.disk_usage('/')
        net = psutil.net_io_counters()
        
        # 计算网络速度
        current_time = time.time()
        time_delta = current_time - system_info.last_bytes['time']
        
        # 计算每秒的字节数
        upload_speed = (net.bytes_sent - system_info.last_bytes['sent']) / time_delta
        download_speed = (net.bytes_recv - system_info.last_bytes['recv']) / time_delta
        
        # 更新上次的值
        system_info.last_bytes = {
            'sent': net.bytes_sent,
            'recv': net.bytes_recv,
            'time': current_time
        }
        
        # 转换为 KB/s
        upload_speed = upload_speed / 1024
        download_speed = download_speed / 1024
        
        return jsonify({
            'cpu': cpu_percent,
            'memory': {
                'total': round(memory.total / (1024**3), 2),
                'used': round(memory.used / (1024**3), 2),
                'percent': memory.percent
            },
            'disk': {
                'total': round(disk.total / (1024**3), 2),
                'used': round(disk.used / (1024**3), 2),
                'percent': disk.percent
            },
            'network': {
                'upload': round(upload_speed, 2),
                'download': round(download_speed, 2)
            }
        })
    except Exception as e:
        logger.error(f"获取系统信息失败: {str(e)}")
        return jsonify({
            'status': 'error',
            'message': str(e)
        }), 500

@app.route('/check_update')
def check_update():
    """检查更新"""
    updater = Updater()
    update_info = updater.check_for_updates()
    return jsonify(update_info if update_info else {'has_update': False})

@app.route('/do_update')
def do_update():
    """执行更新"""
    updater = Updater()
    success = updater.update()
    return jsonify({
        'status': 'success' if success else 'error',
        'message': '更新成功，请重启程序' if success else '更新失败'
    })

@app.route('/start_bot')
def start_bot():
    """启动机器人"""
    global bot_process, bot_start_time
    try:
        if bot_process and bot_process.poll() is None:
            return jsonify({
                'status': 'error',
                'message': '机器人已在运行中'
            })
        
        # 清空之前的日志
        while not bot_logs.empty():
            bot_logs.get()
        
        # 设置环境变量
        env = os.environ.copy()
        env['PYTHONIOENCODING'] = 'utf-8'
        
        # 创建新的进程组
        if sys.platform.startswith('win'):
            CREATE_NEW_PROCESS_GROUP = 0x00000200
            DETACHED_PROCESS = 0x00000008
            creationflags = CREATE_NEW_PROCESS_GROUP | DETACHED_PROCESS
        else:
            creationflags = 0
        
        # 启动进程
        bot_process = subprocess.Popen(
            [sys.executable, 'run.py'],
            stdout=subprocess.PIPE,
            stderr=subprocess.STDOUT,
            universal_newlines=True,
            bufsize=1,
            env=env,
            encoding='utf-8',
            errors='replace',
            creationflags=creationflags if sys.platform.startswith('win') else 0,
            preexec_fn=os.setsid if not sys.platform.startswith('win') else None
        )
        
        # 记录启动时间
        bot_start_time = datetime.datetime.now()
        
        # 启动日志读取线程
        def read_output():
            try:
                while bot_process and bot_process.poll() is None:
                    line = bot_process.stdout.readline()
                    if line:
                        try:
                            # 尝试解码并清理日志内容
                            line = line.strip()
                            if isinstance(line, bytes):
                                line = line.decode('utf-8', errors='replace')
                            timestamp = datetime.datetime.now().strftime('%H:%M:%S')
                            bot_logs.put(f"[{timestamp}] {line}")
                        except Exception as e:
                            logger.error(f"日志处理错误: {str(e)}")
                            continue
            except Exception as e:
                logger.error(f"读取日志失败: {str(e)}")
                bot_logs.put(f"[ERROR] 读取日志失败: {str(e)}")
        
        thread = threading.Thread(target=read_output, daemon=True)
        thread.start()
        
        return jsonify({
            'status': 'success',
            'message': '机器人启动成功'
        })
    except Exception as e:
        logger.error(f"启动机器人失败: {str(e)}")
        return jsonify({
            'status': 'error',
            'message': str(e)
        })

@app.route('/get_bot_logs')
def get_bot_logs():
    """获取机器人日志"""
    logs = []
    while not bot_logs.empty():
        logs.append(bot_logs.get())
    
    # 获取运行时间
    uptime = '0分钟'
    if bot_start_time and bot_process and bot_process.poll() is None:
        delta = datetime.datetime.now() - bot_start_time
        total_seconds = int(delta.total_seconds())
        hours = total_seconds // 3600
        minutes = (total_seconds % 3600) // 60
        seconds = total_seconds % 60
        
        if hours > 0:
            uptime = f"{hours}小时{minutes}分钟{seconds}秒"
        elif minutes > 0:
            uptime = f"{minutes}分钟{seconds}秒"
        else:
            uptime = f"{seconds}秒"
    
    return jsonify({
        'status': 'success',
        'logs': logs,
        'uptime': uptime,
        'is_running': bot_process is not None and bot_process.poll() is None
    })

@app.route('/stop_bot')
def stop_bot():
    """停止机器人"""
    global bot_process
    try:
        if bot_process:
            # 首先尝试正常终止进程
            bot_process.terminate()
            
            # 等待进程结束
            try:
                bot_process.wait(timeout=5)  # 等待最多5秒
            except subprocess.TimeoutExpired:
                # 如果超时，强制结束进程
                bot_process.kill()
                bot_process.wait()
            
            # 确保所有子进程都被终止
            if sys.platform.startswith('win'):
                subprocess.run(['taskkill', '/F', '/T', '/PID', str(bot_process.pid)], 
                             capture_output=True)
            else:
                import signal
                os.killpg(os.getpgid(bot_process.pid), signal.SIGTERM)
            
            # 清理进程对象
            bot_process = None
            
            # 添加日志记录
            timestamp = datetime.datetime.now().strftime('%H:%M:%S')
            bot_logs.put(f"[{timestamp}] 正在关闭监听线程...")
            bot_logs.put(f"[{timestamp}] 正在关闭系统...")
            bot_logs.put(f"[{timestamp}] 系统已退出")
            
            return jsonify({
                'status': 'success',
                'message': '机器人已停止'
            })
            
        return jsonify({
            'status': 'error',
            'message': '机器人未在运行'
        })
    except Exception as e:
        logger.error(f"停止机器人失败: {str(e)}")
        return jsonify({
            'status': 'error',
            'message': str(e)
        })

@app.route('/config')
def config():
    """渲染配置页面"""
    config_groups = parse_config_groups()
    return render_template('config.html', config_groups=config_groups, active_page='config')

# 添加获取用户信息的路由
@app.route('/user_info')
def get_user_info():
    """获取用户账户信息"""
    try:
        from src.config import config
        api_key = config.llm.api_key
        base_url = config.llm.base_url.rstrip('/')
        
        # 确保使用正确的API端点
        if 'siliconflow.cn' in base_url:
            api_url = f"{base_url}/user/info"
        else:
            return jsonify({
                'status': 'error',
                'message': '当前API不支持查询用户信息'
            })
        
        headers = {
            'Authorization': f'Bearer {api_key}',
            'Content-Type': 'application/json'
        }
        
        response = requests.get(api_url, headers=headers, timeout=10)
        
        if response.status_code == 200:
            data = response.json()
            if data.get('status') is True and data.get('data'):  # 修改判断条件
                user_data = data['data']
                return jsonify({
                    'status': 'success',
                    'data': {
                        'balance': user_data.get('balance', '0'),
                        'total_balance': user_data.get('totalBalance', '0'),
                        'charge_balance': user_data.get('chargeBalance', '0'),
                        'name': user_data.get('name', 'Unknown'),
                        'email': user_data.get('email', 'Unknown'),
                        'status': user_data.get('status', 'Unknown')
                    }
                })
            
        return jsonify({
            'status': 'error',
            'message': f"API返回错误: {response.text}"
        })
        
    except Exception as e:
        return jsonify({
            'status': 'error',
            'message': f"获取用户信息失败: {str(e)}"
        })

# 在 app 初始化后添加
@app.route('/static/<path:filename>')
def serve_static(filename):
    """提供静态文件服务"""
    return send_from_directory(app.static_folder, filename)

def main():
    """主函数"""
    from src.config import config

    print("\n" + "="*50)
    print_status("配置管理系统启动中...", "info", "🚀")
    print("-"*50)

    # 检查必要目录
    print_status("检查系统目录...", "info", "📁")
    if not os.path.exists(os.path.join(ROOT_DIR, 'src/webui/templates')):
        print_status("错误：模板目录不存在！", "error", "❌")
        return
    print_status("系统目录检查完成", "success", "✅")

    # 检查配置文件
    print_status("检查配置文件...", "info", "⚙️")
    if not os.path.exists(config.config_path):
        print_status("错误：配置文件不存在！", "error", "❌")
        return
    print_status("配置文件检查完成", "success", "✅")

    # 清理缓存
    print_status("清理系统缓存...", "info", "🧹")
    cleanup_count = 0
    for root, dirs, files in os.walk(ROOT_DIR):
        if '__pycache__' in dirs:
            cleanup_count += 1
    if cleanup_count > 0:
        print_status(f"已清理 {cleanup_count} 个缓存目录", "success", "🗑️")
    else:
        print_status("没有需要清理的缓存", "info", "✨")
<<<<<<< HEAD

    # 启动服务器
=======
    
    # 修改启动 Web 服务器的部分
    cli = sys.modules['flask.cli']
    cli.show_server_banner = lambda *x: None  # 禁用 Flask 启动横幅
    
>>>>>>> ac959fc4
    print_status("正在启动Web服务...", "info", "🌐")
    print("-"*50)
    print_status("配置管理系统已就绪！", "success", "✨")
    print_status("请访问: http://localhost:8501", "info", "🔗")
    print("="*50 + "\n")
<<<<<<< HEAD

    # 启动Web服务器
    app.run(host='0.0.0.0', port=8501, debug=True)
=======
    
    # 设置系统编码为 UTF-8
    if sys.platform.startswith('win'):
        import subprocess
        subprocess.run(['chcp', '65001'], shell=True)
    
    app.run(
        host='0.0.0.0', 
        port=8501, 
        debug=True,
        use_reloader=True
    )
>>>>>>> ac959fc4

if __name__ == '__main__':
    try:
        main()
    except KeyboardInterrupt:
        print("\n")
        print_status("正在关闭服务...", "warning", "🛑")
        print_status("配置管理系统已停止", "info", "👋")
        print("\n")
    except Exception as e:
        print_status(f"系统错误: {str(e)}", "error", "💥")<|MERGE_RESOLUTION|>--- conflicted
+++ resolved
@@ -8,21 +8,23 @@
 - 动态修改配置
 """
 
+"""
+配置管理Web界面启动文件
+提供Web配置界面功能，包括:
+- 初始化Python路径
+- 禁用字节码缓存
+- 清理缓存文件
+- 启动Web服务器
+- 动态修改配置
+"""
+
 import os
 import sys
 import json
 import logging
-<<<<<<< HEAD
-=======
 from flask import Flask, render_template, jsonify, request, send_from_directory, redirect, url_for
->>>>>>> ac959fc4
 import importlib
 from typing import Dict, Any, List
-<<<<<<< HEAD
-from flask import Flask, render_template, request, jsonify, send_from_directory
-from werkzeug.utils import secure_filename
-from colorama import init, Fore, Style
-=======
 import psutil
 import subprocess
 import threading
@@ -61,7 +63,6 @@
         }
     }
 })
->>>>>>> ac959fc4
 
 # 获取项目根目录
 ROOT_DIR = os.path.dirname(os.path.abspath(__file__))
@@ -82,19 +83,12 @@
 app.config['UPLOAD_FOLDER'] = os.path.join(ROOT_DIR, 'src/webui/static/backgrounds')
 os.makedirs(app.config['UPLOAD_FOLDER'], exist_ok=True)
 
-<<<<<<< HEAD
-# 配置日志
-logging.basicConfig(level=logging.DEBUG)
 logger = logging.getLogger(__name__)
 
-# 初始化colorama
-init()
-=======
 # 添加全局变量存储日志
 bot_logs = Queue(maxsize=1000)  # 限制最大日志数量
 bot_process = None
 bot_start_time = None
->>>>>>> ac959fc4
 
 def print_status(message: str, status: str = "info", emoji: str = ""):
     """打印状态信息"""
@@ -975,28 +969,17 @@
         print_status(f"已清理 {cleanup_count} 个缓存目录", "success", "🗑️")
     else:
         print_status("没有需要清理的缓存", "info", "✨")
-<<<<<<< HEAD
-
-    # 启动服务器
-=======
-    
+        
     # 修改启动 Web 服务器的部分
     cli = sys.modules['flask.cli']
-    cli.show_server_banner = lambda *x: None  # 禁用 Flask 启动横幅
+    cli.show_server_banner = lambda *x: None # 禁用 Flask 启动横幅
     
->>>>>>> ac959fc4
     print_status("正在启动Web服务...", "info", "🌐")
     print("-"*50)
     print_status("配置管理系统已就绪！", "success", "✨")
     print_status("请访问: http://localhost:8501", "info", "🔗")
     print("="*50 + "\n")
-<<<<<<< HEAD
-
-    # 启动Web服务器
-    app.run(host='0.0.0.0', port=8501, debug=True)
-=======
     
-    # 设置系统编码为 UTF-8
     if sys.platform.startswith('win'):
         import subprocess
         subprocess.run(['chcp', '65001'], shell=True)
@@ -1007,7 +990,6 @@
         debug=True,
         use_reloader=True
     )
->>>>>>> ac959fc4
 
 if __name__ == '__main__':
     try:
