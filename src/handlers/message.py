--- conflicted
+++ resolved
@@ -16,13 +16,7 @@
 import random
 import os
 from services.ai.llm_service import LLMService
-<<<<<<< HEAD
 from config import config
-=======
-from handlers.memory import MemoryHandler
-from src.config.rag_config import config
-from src.handlers.emotion import SentimentResourceLoader, SentimentAnalyzer
->>>>>>> f3268a55
 import re
 import jieba
 
@@ -31,7 +25,6 @@
 
 
 class MessageHandler:
-<<<<<<< HEAD
     def __init__(self, root_dir, llm: LLMService, robot_name, prompt_content, image_handler, emoji_handler, voice_handler, memory_handler,
                  is_qq=False, is_debug=False):
         self.root_dir = root_dir
@@ -59,59 +52,10 @@
                 self.wx = WeChat()
 
         # 添加 handlers
-=======
-    def __init__(self, root_dir, api_key, base_url, model, max_token, temperature,
-                 max_groups, robot_name, prompt_content, image_handler, emoji_handler, voice_handler, memory_handler,
-                 is_qq=False, is_debug=False, wx=None):
-        # 基础参数
-        self.root_dir = root_dir
-        self.api_key = api_key
-        self.base_url = base_url
-        self.model = model
-        self.max_token = max_token
-        self.temperature = temperature
-        self.max_groups = max_groups
-        self.robot_name = robot_name
-        self.prompt_content = prompt_content
-        self.is_qq = is_qq
-        self.is_debug = is_debug
-        self.MAX_MESSAGE_LENGTH = 500  # 单条消息最大长度
-        
-        # 处理器
->>>>>>> f3268a55
         self.image_handler = image_handler
         self.emoji_handler = emoji_handler
         self.voice_handler = voice_handler
         self.memory_handler = memory_handler
-<<<<<<< HEAD
-=======
-        
-        # 微信实例
-        self.wx = wx
-        
-        # 创建LLM服务
-        self.llm_service = LLMService(
-            api_key=api_key,
-            base_url=base_url,
-            model=model,
-            max_token=max_token,
-            temperature=temperature,
-            max_groups=max_groups
-        )
-        
-        # 加载情感分析器
-        self.sentiment_analyzer = None
-        try:
-            sentiment_loader = SentimentResourceLoader()
-            self.sentiment_analyzer = SentimentAnalyzer(sentiment_loader)
-        except Exception as e:
-            logger.error(f"加载情感分析器失败: {str(e)}")
-        
-        # 添加消息缓存相关属性
-        self.message_cache = {}  # 用户消息缓存
-        self.last_message_time = {}  # 用户最后发送消息的时间
-        self.message_timer = {}  # 消息处理定时器
->>>>>>> f3268a55
         self.unanswered_counters = {}
         self.unanswered_timers = {}  # 新增：存储每个用户的计时器
 
@@ -161,13 +105,8 @@
             
         try:
             # 获取最近的对话历史
-<<<<<<< HEAD
             recent_history = self.memory_handler.get_relevant_memories(f"{datetime.now().strftime('%Y-%m-%d %H:%M:%S')}",user_id)  # 获取最近5轮对话
 
-=======
-            recent_history = self.memory_handler.get_recent_memory(user_id, max_count=30)  # 获取最近30轮对话
-            
->>>>>>> f3268a55
             # 构建带有历史记录的上下文
             context = original_content + "\n\n最近的对话记录：\n"
             for hist in recent_history:
@@ -391,13 +330,7 @@
             logger.info(f"处理缓存 - 用户: {username}, 消息数: {msg_count}, 总内容长度: {total_length}")
             
             # 获取最近的对话记录作为上下文
-<<<<<<< HEAD
             recent_history = self.memory_handler.get_relevant_memories(f"{datetime.now().strftime('%Y-%m-%d %H:%M:%S')}",username)
-=======
-            recent_history = self.memory_handler.get_recent_memory(username, max_count=30)
-            
-            # 初始化上下文，但不立即添加提示词
->>>>>>> f3268a55
             context = ""
             if recent_history and len(recent_history) > 0 and recent_history[0].get('message'):
                 # 构建更丰富的上下文，包含最多30轮对话历史
@@ -921,131 +854,6 @@
         return False
 
     def _handle_text_message(self, content, chat_id, sender_name, username, is_group, is_image_recognition=False):
-<<<<<<< HEAD
-        """处理普通文本消息"""
-        # 添加正则表达式过滤时间戳
-        time_pattern = r'\[\d{4}-\d{2}-\d{2}\s\d{2}:\d{2}:\d{2}\]'
-        content = re.sub(time_pattern, '', content)
-
-        # 更通用的模式
-        general_pattern = r'\[\d[^\]]*\]|\[\d+\]'
-        content = re.sub(general_pattern, '', content)
-
-        logger.info("处理普通文本回复")
-
-        # 获取或初始化未回复计数器
-        counter = self.unanswered_counters.get(username, 0)
-
-        # 定义结束关键词
-        end_keywords = [
-            "结束", "再见", "拜拜", "下次聊", "先这样", "告辞", "bye", "晚点聊", "回头见",
-            "稍后", "改天", "有空聊", "去忙了", "暂停", "待一会儿", "过一会儿", "晚安", "休息",
-            "走了", "撤了", "闪了", "不聊了", "断了", "下线", "离开", "停", "歇", "退"
-        ]
-
-        # 检查消息中是否包含结束关键词
-        is_end_of_conversation = any(keyword in content for keyword in end_keywords)
-        raw_content = content
-        # 记录一个raw_content用于存到记忆中
-        if is_end_of_conversation:
-            # 如果检测到结束关键词，在消息末尾添加提示
-            content += "\n请你回应用户的结束语"
-            logger.info(f"检测到对话结束关键词，尝试生成更自然的结束语")
-        else:
-            # 此处修改(2025/03/14 by eliver) 不是结束时则添加记忆到内容中
-            memories = self.memory_handler.get_relevant_memories(content, username)
-            content += f"\n以上是用户的沟通内容；以下是记忆中检索的内容：{';'.join(memories)}\n请你根据以上内容回复用户的消息。"
-
-        # 获取 API 回复
-        # logger.info(f"生成依据内容 {content}")
-        reply = self.get_api_response(content, chat_id)
-        if "</think>" in reply:
-            think_content, reply = reply.split("</think>", 1)
-            logger.info("\n思考过程:")
-            logger.info(think_content.strip())
-            logger.info(reply.strip())
-        else:
-            logger.info("\nAI回复:")
-            logger.info(reply)
-
-            # 过滤括号内的动作和情感描述 - 移除重复调用
-        reply = self._filter_action_emotion(reply)
-
-        if is_group:
-            reply = f"@{sender_name} {reply}"
-
-        try:
-            # 增强型智能分割器 - 优化版
-            delayed_reply = []
-            current_sentence = []
-            ending_punctuations = {'。', '！', '？', '!', '?', '…', '……'}
-            split_symbols = {'\\', '|', '￤', '\n', '\\n'}  # 支持多种手动分割符
-            last_split_idx = -1  # 记录上一次分割的位置，防止重复分割
-
-            for idx, char in enumerate(reply):
-                # 处理手动分割符号（优先级最高）
-                if char in split_symbols:
-                    if current_sentence and idx > last_split_idx:
-                        delayed_reply.append(''.join(current_sentence).strip())
-                        last_split_idx = idx
-                    current_sentence = []
-                    continue
-
-                current_sentence.append(char)
-
-                # 处理中文标点和省略号
-                if char in ending_punctuations:
-                    # 排除英文符号在短句中的误判（如英文缩写）
-                    if char in {'!', '?'} and len(current_sentence) < 4:
-                        continue
-
-                    # 处理连续省略号
-                    if char == '…' and idx > 0 and reply[idx - 1] == '…':
-                        if len(current_sentence) >= 3 and idx > last_split_idx:  # 至少三个点形成省略号
-                            delayed_reply.append(''.join(current_sentence).strip())
-                            last_split_idx = idx
-                            current_sentence = []
-                    elif idx > last_split_idx:  # 确保不会在同一位置重复分割
-                        delayed_reply.append(''.join(current_sentence).strip())
-                        last_split_idx = idx
-                        current_sentence = []
-
-            # 处理剩余内容
-            if current_sentence:
-                delayed_reply.append(''.join(current_sentence).strip())
-
-            # 过滤空内容和去重
-            delayed_reply = [s for s in delayed_reply if s]  # 过滤空内容
-            # 去除完全相同的相邻句子
-            if len(delayed_reply) > 1:
-                unique_reply = [delayed_reply[0]]
-                for i in range(1, len(delayed_reply)):
-                    if delayed_reply[i] != delayed_reply[i - 1]:
-                        unique_reply.append(delayed_reply[i])
-                delayed_reply = unique_reply
-
-            # 记录已发送的消息，防止重复发送
-            sent_messages = set()
-
-            # 发送分割后的文本回复
-            for part in delayed_reply:
-                if part not in sent_messages:
-                    # 计算模拟输入时间：假设每个字符需要0.1秒
-                    input_time = len(part) * 0.1
-                    # 模拟粘贴文本到输入框的时间
-                    time.sleep(0.2)  # 粘贴操作时间
-                    # 模拟阅读和点击发送按钮的时间
-                    time.sleep(input_time + random.uniform(1, 2))  # 阅读和点击发送按钮的时间
-
-                    # 添加对wx对象的检查
-                    if self.wx:
-                        self.wx.SendMsg(msg=part, who=chat_id)
-                        sent_messages.add(part)
-                    else:
-                        if self.debug is False:
-                            logger.error("WeChat对象为None，无法发送消息")
-                            return delayed_reply
-=======
         """处理文本消息"""
         try:
             # 记录消息
@@ -1134,79 +942,38 @@
                     for emotion, keywords in self.emoji_handler.emotion_map.items():
                         if not keywords:  # 跳过空的关键词列表
                             continue
->>>>>>> f3268a55
                         
+                        if any(keyword in reply for keyword in keywords):
+                            emotion_detected = True
+                            logger.info(f"在回复中检测到情感: {emotion}")
+                            
+                            emoji_path = self.emoji_handler.get_emotion_emoji(reply)
+                            if emoji_path:
+                                # 将表情包路径添加到回复列表中，由响应器处理
+                                delayed_reply.append(emoji_path)
+                            else:
+                                logger.warning(f"未找到对应情感 {emotion} 的表情包")
+                            break
+                    
+                    if not emotion_detected:
+                        logger.info("未在回复中检测到明显情感")
                 else:
-                    logger.info(f"跳过重复内容: {part[:20]}...")
-
-            # 检查回复中是否包含情感关键词并发送表情包
-            logger.info("开始检查AI回复的情感关键词")
-            emotion_detected = False
-
-            if not hasattr(self.emoji_handler, 'emotion_map'):
-                logger.error("emoji_handler 缺少 emotion_map 属性")
+                    logger.error("emoji_handler 缺少 emotion_map 属性")
+            except Exception as e:
+                logger.error(f"发送回复失败: {str(e)}")
                 return delayed_reply
-
-            for emotion, keywords in self.emoji_handler.emotion_map.items():
-                if not keywords:  # 跳过空的关键词列表
-                    continue
-
-                if any(keyword in reply for keyword in keywords):
-                    emotion_detected = True
-                    logger.info(f"在回复中检测到情感: {emotion}")
-
-                    emoji_path = self.emoji_handler.get_emotion_emoji(reply)
-                    if emoji_path:
-                        # try:
-                        #     self.wx.SendFiles(filepath=emoji_path, who=chat_id)
-                        #     logger.info(f"已发送情感表情包: {emoji_path}")
-                        # except Exception as e:
-                        #     logger.error(f"发送表情包失败: {str(e)}")
-                        delayed_reply.append(emoji_path)  #在发送消息队列后增加path，由响应器处理
-                    else:
-                        logger.warning(f"未找到对应情感 {emotion} 的表情包")
-                    break
-
-            if not emotion_detected:
-                logger.info("未在回复中检测到明显情感")
+            
+            # 异步保存消息记录
+            threading.Thread(target=self.save_message,
+                            args=(username, sender_name, raw_content, reply, is_group)).start()
+            
+            # 重置计数器（如果大于0）
+            if self.unanswered_counters.get(username, 0) > 0:
+                self.unanswered_counters[username] = 0
+                logger.info(f"用户 {username} 的未回复计数器: {self.unanswered_counters[username]}")
+            
+            return delayed_reply
         except Exception as e:
-<<<<<<< HEAD
-            logger.error(f"发送回复失败: {str(e)}")
-            return delayed_reply
-
-        # 异步保存消息记录
-        threading.Thread(target=self.save_message,
-                         args=(username, sender_name, raw_content, reply)).start()
-        # 重置计数器（如果大于0）
-        if self.unanswered_counters.get(username, 0) > 0:
-            self.unanswered_counters[username] = 0
-            logger.info(f"用户 {username} 的未回复计数器: {self.unanswered_counters[username]}")
-
-        return delayed_reply
-
-    def increase_unanswered_counter(self, username: str):
-        """增加未回复计数器"""
-        with self.queue_lock:
-            current_time = time.time()
-
-            # 获取上次回复时间
-            last_reply_time = getattr(self, '_last_reply_times', {}).get(username, 0)
-
-            # 如果没有_last_reply_times属性，创建它
-            if not hasattr(self, '_last_reply_times'):
-                self._last_reply_times = {}
-
-            # 检查是否超过30分钟未回复
-            if current_time - last_reply_time > 1800:  # 1800秒 = 30分钟
-                if username in self.unanswered_counters:
-                    self.unanswered_counters[username] += 1
-                else:
-                    self.unanswered_counters[username] = 1
-
-                # 更新最后回复时间
-                self._last_reply_times[username] = current_time
-                logger.info(f"用户 {username} 超过30分钟未回复，计数器增加到: {self.unanswered_counters[username]}")
-=======
             logger.error(f"处理文本消息失败: {str(e)}", exc_info=True)
             error_msg = f"抱歉，处理消息时出现错误"
             if is_group:
@@ -1291,7 +1058,6 @@
     #         return True, reply
     #         
     #     return False, None
->>>>>>> f3268a55
 
     #以下是onebot QQ方法实现
     def add_to_queue(self, chat_id: str, content: str, sender_name: str,
