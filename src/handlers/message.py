--- conflicted
+++ resolved
@@ -27,7 +27,6 @@
 logger = logging.getLogger(__name__)
 
 class MessageHandler:
-<<<<<<< HEAD
     def __init__(self, 
                  root_dir: str,
                  api_key: str,
@@ -40,7 +39,8 @@
                  prompt_content: str,
                  image_handler: Any,
                  emoji_handler: Any,
-                 voice_handler: Any):
+                 voice_handler: Any,
+                 memory_handler: Any):
         """
         初始化消息处理器
         
@@ -57,12 +57,9 @@
             image_handler: 图片处理器
             emoji_handler: 表情处理器
             voice_handler: 语音处理器
+            memory_handler: 记忆处理器
         """
         # 基础配置
-=======
-    def __init__(self, root_dir, api_key, base_url, model, max_token, temperature, 
-                 max_groups, robot_name, prompt_content, image_handler, emoji_handler, voice_handler, memory_handler):
->>>>>>> 19224158
         self.root_dir = root_dir
         self.api_key = api_key
         self.model = model
@@ -94,16 +91,7 @@
         self.image_handler = image_handler
         self.emoji_handler = emoji_handler
         self.voice_handler = voice_handler
-<<<<<<< HEAD
-
-        # 初始化记忆处理器
-        self.memory_handler = MemoryHandler(
-            root_dir=root_dir,
-            api_endpoint=base_url  # 使用传入的 base_url
-        )
-=======
         self.memory_handler = memory_handler
->>>>>>> 19224158
 
         # 天气关键词列表
         self.weather_keywords = [
@@ -126,51 +114,29 @@
             session.add(chat_message)
             session.commit()
             session.close()
-            # 新增短期记忆保存
-            self.memory_handler.add_short_memory(message, reply)
+            self.memory_handler.add_to_short_memory(message, reply)
         except Exception as e:
             print(f"保存消息失败: {str(e)}")
 
     def get_api_response(self, message: str, user_id: str) -> str:
         """获取 API 回复（含记忆增强）"""
-        avatar_dir = os.path.join(self.root_dir, config.behavior.context.avatar_dir)
-        prompt_path = os.path.join(avatar_dir, "avatar.md")
-        original_content = ""
-
-        try:
-            # 步骤1：读取原始提示内容
-            with open(prompt_path, "r", encoding="utf-8") as f:
-                original_content = f.read()
-                logger.debug(f"原始提示文件大小: {len(original_content)} bytes")
-
-            # 步骤2：获取相关记忆并构造临时提示
-            relevant_memories = self.memory_handler.get_relevant_memories(message)
-            memory_prompt = "\n# 动态记忆注入\n" + "\n".join(relevant_memories) if relevant_memories else ""
-            logger.debug(f"注入记忆条数: {len(relevant_memories)}")
-
-            # 步骤3：写入临时记忆
-            with open(prompt_path, "w", encoding="utf-8") as f:
-                f.write(f"{original_content}\n{memory_prompt}")
-
-            # 步骤4：确保文件内容已刷新
-            with open(prompt_path, "r", encoding="utf-8") as f:
-                full_prompt = f.read()
-                logger.debug(f"临时提示内容样例:\n{full_prompt[:200]}...")  # 显示前200字符
-
-            # 调用API
-            return self.deepseek.get_response(message, user_id, full_prompt)
-
-        except Exception as e:
-            logger.error(f"动态记忆注入失败: {str(e)}")
-            return self.deepseek.get_response(message, user_id, original_content)  # 降级处理
-
-        finally:
-            # 步骤5：恢复原始内容（无论是否出错）
-            try:
-                with open(prompt_path, "w", encoding="utf-8") as f:
-                    f.write(original_content)
-            except Exception as restore_error:
-                logger.error(f"恢复提示文件失败: {str(restore_error)}")
+        # 查询相关记忆
+        memories = self.memory_handler.get_relevant_memories(message)
+
+        # 更新prompt文件
+        prompt_path = os.path.join(self.root_dir, config.behavior.context.avatar_dir, "avatar.md")
+        with open(prompt_path, "r+", encoding="utf-8") as f:
+            content = f.read()
+            if "#记忆" in content:
+                memory_section = "\n".join([m["content"] for m in memories])
+                new_content = content.replace("#记忆", f"#记忆\n{memory_section}")
+                f.seek(0)
+                f.write(new_content)
+            f.seek(0)
+            full_prompt = f.read()
+
+        # 调用原有API
+        return self.deepseek.get_response(message, user_id, full_prompt)
 
     def is_weather_request(self, message: str) -> bool:
         """检查是否是天气查询请求"""
@@ -387,6 +353,25 @@
                     self.wx.SendMsg(msg=reply, who=chat_id)
                     return
 
+            # 检查是否需要发送表情包
+            elif self.emoji_handler.is_emoji_request(merged_message):
+                logger.info("检测到表情包请求")
+                print("表情包请求")
+                emoji_path = self.emoji_handler.get_emotion_emoji(merged_message)
+                if emoji_path:
+                    try:
+                        self.wx.SendFiles(filepath=emoji_path, who=chat_id)
+                        logger.info(f"附加情感表情包: {emoji_path}")
+                        reply = "给主人发送了一个表情包哦~"
+                    except Exception as e:
+                        logger.error(f"发送表情包失败: {str(e)}")
+                        reply = "抱歉主人，表情包发送失败了..."
+                    
+                    if is_group:
+                        reply = f"@{sender_name} {reply}"
+                    self.wx.SendMsg(msg=reply, who=chat_id)
+                    return
+
             # 处理普通文本回复
             else:
                 logger.info("处理普通文本回复")
@@ -404,7 +389,6 @@
                 if is_group:
                     reply = f"@{sender_name} {reply}"
 
-                # 发送文本回复
                 if '\\' in reply:
                     parts = [p.strip() for p in reply.split('\\') if p.strip()]
                     for part in parts:
@@ -412,45 +396,6 @@
                         time.sleep(random.randint(2, 4))
                 else:
                     self.wx.SendMsg(msg=reply, who=chat_id)
-
-                # 检查回复中是否包含情感关键词并发送表情包
-                print("\n检查情感关键词...")
-                logger.info("开始检查AI回复的情感关键词")
-                emotion_detected = False
-
-                try:
-                    if not hasattr(self.emoji_handler, 'emotion_map'):
-                        logger.error("emoji_handler 缺少 emotion_map 属性")
-                        return
-                        
-                    for emotion, keywords in self.emoji_handler.emotion_map.items():
-                        if not keywords:  # 跳过空的关键词列表（如 neutral）
-                            continue
-                            
-                        if any(keyword in reply for keyword in keywords):
-                            emotion_detected = True
-                            print(f"检测到情感: {emotion}")
-                            logger.info(f"在回复中检测到情感: {emotion}")
-                            
-                            emoji_path = self.emoji_handler.get_emotion_emoji(reply)
-                            if emoji_path:
-                                try:
-                                    print(f"发送情感表情包: {emoji_path}")
-                                    self.wx.SendFiles(filepath=emoji_path, who=chat_id)
-                                    logger.info(f"已发送情感表情包: {emoji_path}")
-                                except Exception as e:
-                                    logger.error(f"发送表情包失败: {str(e)}")
-                            else:
-                                logger.warning(f"未找到对应情感 {emotion} 的表情包")
-                            break
-
-                    if not emotion_detected:
-                        print("未检测到明显情感")
-                        logger.info("未在回复中检测到明显情感")
-                        
-                except Exception as e:
-                    logger.error(f"情感检测过程发生错误: {str(e)}")
-                    print(f"情感检测失败: {str(e)}")
 
                 # 异步保存消息记录
                 threading.Thread(target=self.save_message, 
