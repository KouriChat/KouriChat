--- conflicted
+++ resolved
@@ -8,7 +8,7 @@
 from src.memories.memory_saver import MySQLMemorySaver, SQLiteMemorySaver
 from src.memories.short_term_memory import ShortTermMemory
 from src.services.ai.llm_service import LLMService
-<<<<<<< HEAD
+
 import jieba
 import re
 from src.handlers.emotion import SentimentResourceLoader, SentimentAnalyzer
@@ -22,12 +22,11 @@
 # 定义嵌入模型
 EMBEDDING_MODEL = "text-embedding-3-large"  # 默认嵌入模型
 EMBEDDING_FALLBACK_MODEL = "text-embedding-ada-002"  # 备用嵌入模型
-=======
-from src.handlers.emotion import SentimentAnalyzer
+
 # 从config模块获取配置
 from src.config import config
 from src.services.ai.llms.openai_llm import OpenAILLM
->>>>>>> 98509313
+
 
 logger = logging.getLogger('main')
 
@@ -72,14 +71,14 @@
         self.temperature = temperature
         self.max_groups = max_groups
         self.model = model
-<<<<<<< HEAD
+
 
         # 从config模块获取配置
         from src.config.rag_config import config
         self.config = config  # 保存config对象的引用
-=======
+
         self.llm = llm
->>>>>>> 98509313
+
         self.bot_name = bot_name or config.robot_wx_name
         self.listen_list = config.user.listen_list
 
@@ -228,7 +227,7 @@
             
         return time_memories
 
-<<<<<<< HEAD
+
     def summarize_daily_memory(self, user_id: str, group_id: str = None, sender_name: str = None):
         """将短期记忆总结为日记式的长期记忆"""
         try:
@@ -467,9 +466,7 @@
             
         Returns:
             识别出的用户名，如果无法识别则返回None
-=======
-    def add_long_term_memory_process_task(self, user_id: str):
->>>>>>> 98509313
+
         """
         添加长期记忆处理任务
         这个方法会启动一个线程，定期处理长期记忆
@@ -494,7 +491,7 @@
                 except Exception as e:
                     logger.error(f"处理长期记忆失败: {str(e)}")
 
-<<<<<<< HEAD
+
     def get_embedding_with_fallback(self, text, model=EMBEDDING_MODEL):
         """获取嵌入向量，失败时快速跳过"""
         try:
@@ -583,21 +580,3 @@
         except Exception as e:
             logger.error(f"获取最近聊天时间失败: {str(e)}")
             return None
-=======
-            import threading
-            import time
-            
-            def timer_thread():
-                while True:
-                    process_memory()
-                    # 休眠指定时间间隔(转换为秒)
-                    time.sleep(save_interval * 60)
-            
-            thread = threading.Thread(target=timer_thread, daemon=True)
-            thread.start()
-            
-            logger.info(f"已启动长期记忆处理线程,间隔时间:{save_interval}分钟")
-            
-        except Exception as e:
-            logger.error(f"启动长期记忆处理线程失败: {str(e)}")
->>>>>>> 98509313
