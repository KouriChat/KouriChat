"""
主程序入口文件
负责启动聊天机器人程序，包括:
- 初始化Python路径
- 禁用字节码缓存
- 清理缓存文件
- 启动主程序
"""

import os
import sys
import time
from colorama import init
import codecs
from src.utils.console import print_status, print_banner

# 设置系统默认编码为 UTF-8
if sys.platform.startswith('win'):
    sys.stdout = codecs.getwriter('utf-8')(sys.stdout.buffer)
    sys.stderr = codecs.getwriter('utf-8')(sys.stderr.buffer)

# 初始化colorama
init()

# 禁止生成__pycache__文件夹
sys.dont_write_bytecode = True

# 将src目录添加到Python路径
src_path = os.path.join(os.path.dirname(os.path.abspath(__file__)), 'src')
sys.path.append(src_path)

def initialize_system():
    """初始化系统"""
    # try:
    from src.utils.cleanup import cleanup_pycache
    from src.main import main

    import argparse
    parser = argparse.ArgumentParser()
    parser.add_argument('--debug', action='store_true', help='启用调试模式')
    args = parser.parse_args()

    print_banner()
    print_status("系统初始化中...", "info", "LAUNCH")
    print("-" * 50)

    # 检查Python路径
    print_status("检查系统路径...", "info", "FILE")
    if src_path not in sys.path:
        print_status("添加src目录到Python路径", "info", "FILE")
    print_status("系统路径检查完成", "success", "CHECK")

    # 检查缓存设置
    print_status("检查缓存设置...", "info", "CONFIG")
    if sys.dont_write_bytecode:
        print_status("已禁用字节码缓存", "success", "CHECK")

    # 清理缓存文件
    print_status("清理系统缓存...", "info", "CLEAN")
    try:
<<<<<<< HEAD
        from src.utils.cleanup import cleanup_pycache
        from src.main import main

        import argparse
        parser = argparse.ArgumentParser()
        parser.add_argument('--debug', action='store_true', help='启用调试模式')
        args = parser.parse_args()

        print_banner()
        print_status("系统初始化中...", "info", "LAUNCH")
        print("-" * 50)

        # 检查Python路径
        print_status("检查系统路径...", "info", "FILE")
        if src_path not in sys.path:
            print_status("添加src目录到Python路径", "info", "FILE")
        print_status("系统路径检查完成", "success", "CHECK")

        # 检查缓存设置
        print_status("检查缓存设置...", "info", "CONFIG")
        if sys.dont_write_bytecode:
            print_status("已禁用字节码缓存", "success", "CHECK")

        # 清理缓存文件
        print_status("清理系统缓存...", "info", "CLEAN")
        try:
            cleanup_pycache()

            from src.utils.logger import LoggerConfig
            from src.utils.cleanup import CleanupUtils
            from src.handlers.image import ImageHandler
            from src.handlers.voice import VoiceHandler
            from src.config.rag_config import config

            root_dir = os.path.dirname(src_path)
            logger_config = LoggerConfig(root_dir)
            cleanup_utils = CleanupUtils(root_dir)
            image_handler = ImageHandler(
                root_dir=root_dir,
                api_key=config.llm.api_key,
                base_url=config.llm.base_url,
                image_model=config.media.image_generation.model
            )
            voice_handler = VoiceHandler(
                root_dir=root_dir,
                tts_api_url=config.media.text_to_speech.tts_api_url
            )

            logger_config.cleanup_old_logs()
            cleanup_utils.cleanup_all()
            image_handler.cleanup_temp_dir()
            voice_handler.cleanup_voice_dir()
        except Exception as e:
            print_status(f"清理缓存失败: {str(e)}", "warning", "CROSS")
        print_status("缓存清理完成", "success", "CHECK")

        # 检查必要目录
        print_status("检查必要目录...", "info", "FILE")
        required_dirs = ['data', 'logs', 'src/config']
        for dir_name in required_dirs:
            dir_path = os.path.join(os.path.dirname(src_path), dir_name)
            if not os.path.exists(dir_path):
                os.makedirs(dir_path)
                print_status(f"创建目录: {dir_name}", "info", "FILE")
        print_status("目录检查完成", "success", "CHECK")

        print("-" * 50)
        print_status("系统初始化完成", "success", "STAR_1")
        time.sleep(1)  # 稍微停顿以便用户看清状态

        # 启动主程序
        print_status("启动主程序...", "info", "LAUNCH")
        print("=" * 50)
        main(debug_mode=args.debug)

    except ImportError as e:
        print_status(f"导入模块失败: {str(e)}", "error", "CROSS")
        sys.exit(1)
=======
        cleanup_pycache()

        from src.utils.logger import LoggerConfig
        from src.utils.cleanup import CleanupUtils
        from src.handlers.image import ImageHandler
        from src.handlers.voice import VoiceHandler
        from src.config import config

        root_dir = os.path.dirname(src_path)
        logger_config = LoggerConfig(root_dir)
        cleanup_utils = CleanupUtils(root_dir)
        image_handler = ImageHandler(
            root_dir=root_dir,
            api_key=config.llm.api_key,
            base_url=config.llm.base_url,
            image_model=config.media.image_generation.model
        )
        voice_handler = VoiceHandler(
            root_dir=root_dir,
            tts_api_url=config.media.text_to_speech.tts_api_url
        )

        logger_config.cleanup_old_logs()
        cleanup_utils.cleanup_all()
        image_handler.cleanup_temp_dir()
        voice_handler.cleanup_voice_dir()
>>>>>>> 98509313
    except Exception as e:
        print_status(f"清理缓存失败: {str(e)}", "warning", "CROSS")
    print_status("缓存清理完成", "success", "CHECK")

    # 检查必要目录
    print_status("检查必要目录...", "info", "FILE")
    required_dirs = ['data', 'logs', 'src/config']
    for dir_name in required_dirs:
        dir_path = os.path.join(os.path.dirname(src_path), dir_name)
        if not os.path.exists(dir_path):
            os.makedirs(dir_path)
            print_status(f"创建目录: {dir_name}", "info", "FILE")
    print_status("目录检查完成", "success", "CHECK")

    print("-" * 50)
    print_status("系统初始化完成", "success", "STAR_1")
    time.sleep(1)  # 稍微停顿以便用户看清状态

    # 启动主程序
    print_status("启动主程序...", "info", "LAUNCH")
    print("=" * 50)
    main(debug_mode=args.debug)

    # except ImportError as e:
    #     print_status(f"导入模块失败: {str(e)}", "error", "CROSS")
    #     sys.exit(1)
    # except Exception as e:
    #     print_status(f"初始化失败: {str(e)}", "error", "ERROR")
    #     sys.exit(1)

if __name__ == '__main__':
    try:
        print_status("启动聊天机器人...", "info", "BOT")
        initialize_system()
    except KeyboardInterrupt:
        print("\n")
        print_status("正在关闭系统...", "warning", "STOP")
        print_status("感谢使用，再见！", "info", "BYE")
        print("\n")
    # except Exception as e:
    #     print_status(f"系统错误: {str(e)}", "error", "ERROR")
    #     sys.exit(1) <|MERGE_RESOLUTION|>--- conflicted
+++ resolved
@@ -58,7 +58,7 @@
     # 清理缓存文件
     print_status("清理系统缓存...", "info", "CLEAN")
     try:
-<<<<<<< HEAD
+
         from src.utils.cleanup import cleanup_pycache
         from src.main import main
 
@@ -137,34 +137,7 @@
     except ImportError as e:
         print_status(f"导入模块失败: {str(e)}", "error", "CROSS")
         sys.exit(1)
-=======
-        cleanup_pycache()
 
-        from src.utils.logger import LoggerConfig
-        from src.utils.cleanup import CleanupUtils
-        from src.handlers.image import ImageHandler
-        from src.handlers.voice import VoiceHandler
-        from src.config import config
-
-        root_dir = os.path.dirname(src_path)
-        logger_config = LoggerConfig(root_dir)
-        cleanup_utils = CleanupUtils(root_dir)
-        image_handler = ImageHandler(
-            root_dir=root_dir,
-            api_key=config.llm.api_key,
-            base_url=config.llm.base_url,
-            image_model=config.media.image_generation.model
-        )
-        voice_handler = VoiceHandler(
-            root_dir=root_dir,
-            tts_api_url=config.media.text_to_speech.tts_api_url
-        )
-
-        logger_config.cleanup_old_logs()
-        cleanup_utils.cleanup_all()
-        image_handler.cleanup_temp_dir()
-        voice_handler.cleanup_voice_dir()
->>>>>>> 98509313
     except Exception as e:
         print_status(f"清理缓存失败: {str(e)}", "warning", "CROSS")
     print_status("缓存清理完成", "success", "CHECK")
